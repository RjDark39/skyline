// SPDX-License-Identifier: MPL-2.0
// Copyright © 2020 Skyline Team and Contributors (https://github.com/skyline-emu/)

#include "jvm.h"

namespace skyline {
    std::string JniString::GetJString(JNIEnv *env, jstring jString) {
        auto utf{env->GetStringUTFChars(jString, nullptr)};
        std::string string{utf};
        env->ReleaseStringUTFChars(jString, utf);
        return string;
    }

    /*
     * @brief A thread-local wrapper over JNIEnv and JavaVM which automatically handles attaching and detaching threads
     */
    struct JniEnvironment {
        JNIEnv *env{};
        static inline JavaVM *vm{};
        bool attached{};

        void Initialize(JNIEnv *environment) {
            env = environment;
            if (env->GetJavaVM(&vm) < 0)
                throw exception("Cannot get JavaVM from environment");
            attached = true;
        }

        JniEnvironment() {
            if (vm && !attached) {
                vm->AttachCurrentThread(&env, nullptr);
                attached = true;
            }
        }

        ~JniEnvironment() {
            if (vm && attached)
                vm->DetachCurrentThread();
        }

        operator JNIEnv *() {
            if (!attached)
                throw exception("Not attached");
            return env;
        }

        JNIEnv *operator->() {
            if (!attached)
                throw exception("Not attached");
            return env;
        }
    };

    thread_local inline JniEnvironment env;

    JvmManager::JvmManager(JNIEnv *environ, jobject instance)
        : instance{environ->NewGlobalRef(instance)},
          instanceClass{reinterpret_cast<jclass>(environ->NewGlobalRef(environ->GetObjectClass(instance)))},
          initializeControllersId{environ->GetMethodID(instanceClass, "initializeControllers", "()V")},
          vibrateDeviceId{environ->GetMethodID(instanceClass, "vibrateDevice", "(I[J[I)V")},
          clearVibrationDeviceId{environ->GetMethodID(instanceClass, "clearVibrationDevice", "(I)V")},
          showKeyboardId{environ->GetMethodID(instanceClass, "showKeyboard", "(Ljava/nio/ByteBuffer;Ljava/lang/String;)Lemu/skyline/applet/swkbd/SoftwareKeyboardDialog;")},
          waitForSubmitOrCancelId{environ->GetMethodID(instanceClass, "waitForSubmitOrCancel", "(Lemu/skyline/applet/swkbd/SoftwareKeyboardDialog;)[Ljava/lang/Object;")},
          closeKeyboardId{environ->GetMethodID(instanceClass, "closeKeyboard", "(Lemu/skyline/applet/swkbd/SoftwareKeyboardDialog;)V")},
          showValidationResultId{environ->GetMethodID(instanceClass, "showValidationResult", "(Lemu/skyline/applet/swkbd/SoftwareKeyboardDialog;ILjava/lang/String;)I")},
<<<<<<< HEAD
          getVersionCodeId{environ->GetMethodID(instanceClass, "getVersionCode", "()I")},
          getIntegerValueId{environ->GetMethodID(environ->FindClass("java/lang/Integer"), "intValue", "()I")},
          getDhcpInfoId{environ->GetMethodID(instanceClass, "getDhcpInfo", "()Landroid/net/DhcpInfo;")} {
=======
          getIntegerValueId{environ->GetMethodID(environ->FindClass("java/lang/Integer"), "intValue", "()I")},
          showPipelineLoadingScreenId{environ->GetMethodID(instanceClass, "showPipelineLoadingScreen", "(I)V")},
          updatePipelineLoadingProgressId{environ->GetMethodID(instanceClass, "updatePipelineLoadingProgress", "(I)V")},
          hidePipelineLoadingScreenId{environ->GetMethodID(instanceClass, "hidePipelineLoadingScreen", "()V")},
          getVersionCodeId{environ->GetMethodID(instanceClass, "getVersionCode", "()I")} {
>>>>>>> a625ff1f
        env.Initialize(environ);
    }

    JvmManager::~JvmManager() {
        env->DeleteGlobalRef(instanceClass);
        env->DeleteGlobalRef(instance);
    }

    JNIEnv *JvmManager::GetEnv() {
        return env;
    }

    jobject JvmManager::GetField(const char *key, const char *signature) {
        return env->GetObjectField(instance, env->GetFieldID(instanceClass, key, signature));
    }

    bool JvmManager::CheckNull(const char *key, const char *signature) {
        return env->IsSameObject(env->GetObjectField(instance, env->GetFieldID(instanceClass, key, signature)), nullptr);
    }

    bool JvmManager::CheckNull(jobject &object) {
        return env->IsSameObject(object, nullptr);
    }

    void JvmManager::InitializeControllers() {
        env->CallVoidMethod(instance, initializeControllersId);
    }

    void JvmManager::VibrateDevice(jint index, const span<jlong> &timings, const span<jint> &amplitudes) {
        auto jTimings{env->NewLongArray(static_cast<jsize>(timings.size()))};
        env->SetLongArrayRegion(jTimings, 0, static_cast<jsize>(timings.size()), timings.data());
        auto jAmplitudes{env->NewIntArray(static_cast<jsize>(amplitudes.size()))};
        env->SetIntArrayRegion(jAmplitudes, 0, static_cast<jsize>(amplitudes.size()), amplitudes.data());

        env->CallVoidMethod(instance, vibrateDeviceId, index, jTimings, jAmplitudes);

        env->DeleteLocalRef(jTimings);
        env->DeleteLocalRef(jAmplitudes);
    }

    void JvmManager::ClearVibrationDevice(jint index) {
        env->CallVoidMethod(instance, clearVibrationDeviceId, index);
    }

    jobject JvmManager::ShowKeyboard(KeyboardConfig &config, std::u16string initialText) {
        auto buffer{env->NewDirectByteBuffer(&config, sizeof(KeyboardConfig))};
        auto str{env->NewString(reinterpret_cast<const jchar *>(initialText.data()), static_cast<int>(initialText.length()))};
        jobject localKeyboardDialog{env->CallObjectMethod(instance, showKeyboardId, buffer, str)};
        env->DeleteLocalRef(buffer);
        env->DeleteLocalRef(str);
        auto keyboardDialog{env->NewGlobalRef(localKeyboardDialog)};

        env->DeleteLocalRef(localKeyboardDialog);
        return keyboardDialog;
    }

    std::pair<JvmManager::KeyboardCloseResult, std::u16string> JvmManager::WaitForSubmitOrCancel(jobject keyboardDialog) {
        auto returnArray{reinterpret_cast<jobjectArray>(env->CallObjectMethod(instance, waitForSubmitOrCancelId, keyboardDialog))};
        auto buttonInteger{env->GetObjectArrayElement(returnArray, 0)};
        auto inputJString{reinterpret_cast<jstring>(env->GetObjectArrayElement(returnArray, 1))};
        auto stringChars{env->GetStringChars(inputJString, nullptr)};
        std::u16string input{stringChars, stringChars + env->GetStringLength(inputJString)};
        env->ReleaseStringChars(inputJString, stringChars);

        return {static_cast<KeyboardCloseResult>(env->CallIntMethod(buttonInteger, getIntegerValueId)), input};
    }

    DhcpInfo JvmManager::GetDhcpInfo() {
        jobject dhcpInfo{env->CallObjectMethod(instance, getDhcpInfoId)};
        jclass dhcpInfoClass{env->GetObjectClass(dhcpInfo)};
        jfieldID ipAddressFieldId{env->GetFieldID(dhcpInfoClass, "ipAddress", "I")};
        jfieldID subnetFieldId{env->GetFieldID(dhcpInfoClass, "netmask", "I")};
        jfieldID gatewayFieldId{env->GetFieldID(dhcpInfoClass, "gateway", "I")};
        jfieldID dns1FieldId{env->GetFieldID(dhcpInfoClass, "dns1", "I")};
        jfieldID dns2FieldId{env->GetFieldID(dhcpInfoClass, "dns2", "I")};

        jint ipAddress{env->GetIntField(dhcpInfo, ipAddressFieldId)};
        jint subnet{env->GetIntField(dhcpInfo, subnetFieldId)};
        jint gateway{env->GetIntField(dhcpInfo, gatewayFieldId)};
        jint dns1{env->GetIntField(dhcpInfo, dns1FieldId)};
        jint dns2{env->GetIntField(dhcpInfo, dns2FieldId)};
        return DhcpInfo{ipAddress, subnet, gateway, dns1, dns2};
    }

    void JvmManager::CloseKeyboard(jobject dialog) {
        env->CallVoidMethod(instance, closeKeyboardId, dialog);
        env->DeleteGlobalRef(dialog);
    }

    JvmManager::KeyboardCloseResult JvmManager::ShowValidationResult(jobject dialog, KeyboardTextCheckResult checkResult, std::u16string message) {
        auto str{env->NewString(reinterpret_cast<const jchar *>(message.data()), static_cast<int>(message.length()))};
        auto result{static_cast<KeyboardCloseResult>(env->CallIntMethod(instance, showValidationResultId, dialog, checkResult, str))};
        env->DeleteLocalRef(str);
        return result;
    }

    void JvmManager::ShowPipelineLoadingScreen(u32 totalPipelineCount) {
        env->CallVoidMethod(instance, showPipelineLoadingScreenId, static_cast<jint>(totalPipelineCount));
    }

    void JvmManager::UpdatePipelineLoadingProgress(u32 progress) {
        env->CallVoidMethod(instance, updatePipelineLoadingProgressId, static_cast<jint>(progress));
    }

    void JvmManager::HidePipelineLoadingScreen() {
        env->CallVoidMethod(instance, hidePipelineLoadingScreenId);
    }

    i32 JvmManager::GetVersionCode() {
        return env->CallIntMethod(instance, getVersionCodeId);
    }
}<|MERGE_RESOLUTION|>--- conflicted
+++ resolved
@@ -63,17 +63,14 @@
           waitForSubmitOrCancelId{environ->GetMethodID(instanceClass, "waitForSubmitOrCancel", "(Lemu/skyline/applet/swkbd/SoftwareKeyboardDialog;)[Ljava/lang/Object;")},
           closeKeyboardId{environ->GetMethodID(instanceClass, "closeKeyboard", "(Lemu/skyline/applet/swkbd/SoftwareKeyboardDialog;)V")},
           showValidationResultId{environ->GetMethodID(instanceClass, "showValidationResult", "(Lemu/skyline/applet/swkbd/SoftwareKeyboardDialog;ILjava/lang/String;)I")},
-<<<<<<< HEAD
           getVersionCodeId{environ->GetMethodID(instanceClass, "getVersionCode", "()I")},
           getIntegerValueId{environ->GetMethodID(environ->FindClass("java/lang/Integer"), "intValue", "()I")},
           getDhcpInfoId{environ->GetMethodID(instanceClass, "getDhcpInfo", "()Landroid/net/DhcpInfo;")} {
-=======
           getIntegerValueId{environ->GetMethodID(environ->FindClass("java/lang/Integer"), "intValue", "()I")},
           showPipelineLoadingScreenId{environ->GetMethodID(instanceClass, "showPipelineLoadingScreen", "(I)V")},
           updatePipelineLoadingProgressId{environ->GetMethodID(instanceClass, "updatePipelineLoadingProgress", "(I)V")},
           hidePipelineLoadingScreenId{environ->GetMethodID(instanceClass, "hidePipelineLoadingScreen", "()V")},
           getVersionCodeId{environ->GetMethodID(instanceClass, "getVersionCode", "()I")} {
->>>>>>> a625ff1f
         env.Initialize(environ);
     }
 
