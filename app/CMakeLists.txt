cmake_minimum_required(VERSION 3.16)
project(Skyline LANGUAGES C CXX ASM VERSION 0.3)

set(BUILD_TESTS OFF CACHE BOOL "Build Tests" FORCE)
set(BUILD_TESTING OFF CACHE BOOL "Build Testing" FORCE)
set(BUILD_SHARED_LIBS OFF CACHE BOOL "Build Shared Libraries" FORCE)

set(CMAKE_CXX_STANDARD 20)
set(CMAKE_CXX_STANDARD_REQUIRED TRUE)

set(source_DIR ${CMAKE_SOURCE_DIR}/src/main/cpp)
set(CMAKE_CXX_FLAGS "${CMAKE_CXX_FLAGS} -fno-strict-aliasing -Wno-unused-command-line-argument -fwrapv")
set(CMAKE_CXX_FLAGS_RELEASE "-Ofast -flto=full -fno-stack-protector -DNDEBUG")

# Build all libraries with -Ofast but with default debug data (-g) for debug and reldebug builds
set(CMAKE_CXX_FLAGS_DEBUG "-Ofast")
set(CMAKE_CXX_FLAGS_RELWITHDEBINFO "-Ofast")

# libcxxabi
set(ANDROID_STL "none")
set(LIBCXXABI_INCLUDE_TESTS OFF)
set(LIBCXXABI_ENABLE_SHARED OFF)
set(LIBCXXABI_ENABLE_ASSERTIONS OFF)
set(LIBCXXABI_LIBCXX_INCLUDES "${LIBCXX_TARGET_INCLUDE_DIRECTORY}" CACHE STRING "" FORCE)
add_subdirectory("libraries/llvm/libcxxabi")

# libcxx
set(LIBCXX_INCLUDE_TESTS OFF)
set(LIBCXX_INCLUDE_BENCHMARKS OFF)
set(LIBCXX_INCLUDE_DOCS OFF)
set(LIBCXX_ENABLE_SHARED OFF)
set(LIBCXX_ENABLE_ASSERTIONS OFF)
set(LIBCXX_ENABLE_STATIC_ABI_LIBRARY ON)
add_subdirectory("libraries/llvm/libcxx")
link_libraries(cxx_static)
get_target_property(LIBCXX_INCLUDE_COMPILE_OPTION cxx-headers INTERFACE_INCLUDE_DIRECTORIES)
string(REGEX REPLACE "-I" "" LIBCXX_INCLUDE_DIRECTORY_LIST "${LIBCXX_INCLUDE_COMPILE_OPTION}")
list(GET LIBCXX_INCLUDE_DIRECTORY_LIST 1 LIBCXX_TARGET_INCLUDE_DIRECTORY) # We just want the target include directory
set_target_properties(cxx-headers PROPERTIES INTERFACE_COMPILE_OPTIONS -isystem${LIBCXX_TARGET_INCLUDE_DIRECTORY})

# Skyline's Boost fork
set(Boost_USE_STATIC_LIBS ON)
set(Boost_USE_MULTITHREADED ON)
add_subdirectory("libraries/boost")

# {fmt}
add_subdirectory("libraries/fmt")

# TzCode
add_subdirectory("libraries/tzcode")
target_compile_options(tzcode PRIVATE -Wno-everything)

# LZ4
set(LZ4_BUILD_CLI OFF CACHE BOOL "Build LZ4 CLI" FORCE)
set(LZ4_BUILD_LEGACY_LZ4C OFF CACHE BOOL "Build lz4c progam with legacy argument support" FORCE)
add_subdirectory("libraries/lz4/build/cmake")
include_directories(SYSTEM "libraries/lz4/lib")

# Vulkan + Vulkan-Hpp
add_compile_definitions(VK_USE_PLATFORM_ANDROID_KHR) # We want all the Android-specific structures to be defined
add_compile_definitions(VULKAN_HPP_NO_SPACESHIP_OPERATOR) # libcxx doesn't implement operator<=> for std::array which breaks this
add_compile_definitions(VULKAN_HPP_NO_STRUCT_CONSTRUCTORS) # We want to use designated initializers in Vulkan-Hpp
add_compile_definitions(VULKAN_HPP_NO_SETTERS)
add_compile_definitions(VULKAN_HPP_NO_SMART_HANDLE)

add_compile_definitions(VULKAN_HPP_DISPATCH_LOADER_DYNAMIC=1) # We use the dynamic loader rather than the static one to avoid an additional level of indirection
add_compile_definitions(VULKAN_HPP_ENABLE_DYNAMIC_LOADER_TOOL=0) # We disable the dynamic loader tool so we can supply our own getInstanceProcAddress function from a custom driver
include_directories(SYSTEM "libraries/vkhpp")
include_directories(SYSTEM "libraries/vkhpp/Vulkan-Headers/include") # We use base Vulkan headers from this to ensure version parity with Vulkan-Hpp

# Vulkan Memory Allocator
include_directories("libraries/vkma/include")
add_library(vkma STATIC libraries/vkma.cpp)
target_compile_options(vkma PRIVATE -Wno-everything)

# Frozen
include_directories(SYSTEM "libraries/frozen/include")

# MbedTLS
set(ENABLE_TESTING OFF CACHE BOOL "Build mbed TLS tests." FORCE)
set(ENABLE_PROGRAMS OFF CACHE BOOL "Build mbed TLS programs." FORCE)
set(UNSAFE_BUILD ON CACHE BOOL "Allow unsafe builds. These builds ARE NOT SECURE." FORCE)
add_subdirectory("libraries/mbedtls")
include_directories(SYSTEM "libraries/mbedtls/include")
target_compile_options(mbedcrypto PRIVATE -Wno-everything)

# Opus
set(OPUS_INSTALL_CMAKE_CONFIG_MODULE OFF CACHE BOOL "Install Opus CMake package config module" FORCE)
include_directories(SYSTEM "libraries/opus/include")
add_subdirectory("libraries/opus")
target_compile_definitions(opus PRIVATE OPUS_WILL_BE_SLOW=1) # libopus will warn when built without optimizations

# Cubeb
set(USE_OPENSL ON)
set(USE_SANITIZERS OFF)
set(USE_LAZY_LOAD_LIBS OFF)
set(USE_AAUDIO OFF)
set(BUNDLE_SPEEX ON)
set(BUILD_TOOLS OFF)
add_subdirectory("libraries/cubeb")
include_directories(SYSTEM "libraries/cubeb/include")

# Perfetto SDK
include_directories(SYSTEM "libraries/perfetto/sdk")
add_library(perfetto STATIC libraries/perfetto/sdk/perfetto.cc)
target_compile_options(perfetto PRIVATE -Wno-everything)

# C++ Range v3
add_subdirectory("libraries/range")

# Sirit
add_subdirectory("libraries/sirit")

# libadrenotools
add_subdirectory("libraries/adrenotools")

# Tessil Robin Map
add_subdirectory("libraries/robin-map")

# Renderdoc in-app API
include_directories("libraries/renderdoc")

# Thread Pool
include_directories("libraries/thread-pool")

# Build Skyline with full debugging data and -Og for debug builds
set(CMAKE_CXX_FLAGS_DEBUG "-O0 -g3 -glldb -gdwarf-5 -fno-omit-frame-pointer")
# Build Skyline with full debugging data and some optimizations for reldebug builds, build speed is prioritised
set(CMAKE_CXX_FLAGS_RELWITHDEBINFO "-O1 -g3 -glldb -gdwarf-5 -fno-omit-frame-pointer -fno-stack-protector")

# Include headers from libraries as system headers to silence warnings from them
function(target_link_libraries_system target)
    set(libraries ${ARGN})
    foreach (library ${libraries})
        if (TARGET ${library})
            get_target_property(library_include_directories ${library} INTERFACE_INCLUDE_DIRECTORIES)
            if (NOT "${library_include_directories}" STREQUAL "library_include_directories-NOTFOUND")
                target_include_directories(${target} SYSTEM PRIVATE ${library_include_directories})
            endif ()
        endif ()
        target_link_libraries(${target} PRIVATE ${library})
    endforeach (library)
endfunction(target_link_libraries_system)

# yuzu Shader Compiler
add_subdirectory("libraries/shader-compiler")
target_include_directories(shader_recompiler PUBLIC "libraries/shader-compiler/include")
target_link_libraries_system(shader_recompiler Boost::intrusive Boost::container range-v3)

# yuzu Audio Core
add_subdirectory("libraries/audio-core")
include_directories(SYSTEM "libraries/audio-core/include")
target_link_libraries_system(audio_core Boost::intrusive Boost::container range-v3)

# Skyline
add_library(skyline SHARED
        ${source_DIR}/driver_jni.cpp
        ${source_DIR}/emu_jni.cpp
        ${source_DIR}/loader_jni.cpp
        ${source_DIR}/skyline/common.cpp
        ${source_DIR}/skyline/common/exception.cpp
        ${source_DIR}/skyline/common/logger.cpp
        ${source_DIR}/skyline/common/signal.cpp
        ${source_DIR}/skyline/common/spin_lock.cpp
        ${source_DIR}/skyline/common/uuid.cpp
        ${source_DIR}/skyline/common/trace.cpp
        ${source_DIR}/skyline/nce/guest.S
        ${source_DIR}/skyline/nce.cpp
        ${source_DIR}/skyline/jvm.cpp
        ${source_DIR}/skyline/os.cpp
        ${source_DIR}/skyline/kernel/memory.cpp
        ${source_DIR}/skyline/kernel/scheduler.cpp
        ${source_DIR}/skyline/kernel/ipc.cpp
        ${source_DIR}/skyline/kernel/svc.cpp
        ${source_DIR}/skyline/kernel/types/KProcess.cpp
        ${source_DIR}/skyline/kernel/types/KThread.cpp
        ${source_DIR}/skyline/kernel/types/KTransferMemory.cpp
        ${source_DIR}/skyline/kernel/types/KSharedMemory.cpp
        ${source_DIR}/skyline/kernel/types/KMemory.cpp
        ${source_DIR}/skyline/kernel/types/KSyncObject.cpp
        ${source_DIR}/skyline/audio.cpp
        ${source_DIR}/skyline/gpu.cpp
        ${source_DIR}/skyline/gpu/trait_manager.cpp
        ${source_DIR}/skyline/gpu/memory_manager.cpp
        ${source_DIR}/skyline/gpu/texture_manager.cpp
        ${source_DIR}/skyline/gpu/buffer_manager.cpp
        ${source_DIR}/skyline/gpu/command_scheduler.cpp
        ${source_DIR}/skyline/gpu/descriptor_allocator.cpp
        ${source_DIR}/skyline/gpu/texture/bc_decoder.cpp
        ${source_DIR}/skyline/gpu/texture/texture.cpp
        ${source_DIR}/skyline/gpu/texture/layout.cpp
        ${source_DIR}/skyline/gpu/buffer.cpp
        ${source_DIR}/skyline/gpu/megabuffer.cpp
        ${source_DIR}/skyline/gpu/presentation_engine.cpp
        ${source_DIR}/skyline/gpu/shader_manager.cpp
        ${source_DIR}/skyline/gpu/pipeline_cache_manager.cpp
        ${source_DIR}/skyline/gpu/graphics_pipeline_assembler.cpp
        ${source_DIR}/skyline/gpu/cache/renderpass_cache.cpp
        ${source_DIR}/skyline/gpu/cache/framebuffer_cache.cpp
        ${source_DIR}/skyline/gpu/interconnect/fermi_2d.cpp
        ${source_DIR}/skyline/gpu/interconnect/maxwell_dma.cpp
        ${source_DIR}/skyline/gpu/interconnect/inline2memory.cpp
        ${source_DIR}/skyline/gpu/interconnect/maxwell_3d/active_state.cpp
        ${source_DIR}/skyline/gpu/interconnect/maxwell_3d/pipeline_state.cpp
        ${source_DIR}/skyline/gpu/interconnect/maxwell_3d/graphics_pipeline_state_accessor.cpp
        ${source_DIR}/skyline/gpu/interconnect/maxwell_3d/packed_pipeline_state.cpp
        ${source_DIR}/skyline/gpu/interconnect/maxwell_3d/pipeline_manager.cpp
        ${source_DIR}/skyline/gpu/interconnect/maxwell_3d/constant_buffers.cpp
        ${source_DIR}/skyline/gpu/interconnect/maxwell_3d/queries.cpp
        ${source_DIR}/skyline/gpu/interconnect/maxwell_3d/maxwell_3d.cpp
        ${source_DIR}/skyline/gpu/interconnect/kepler_compute/pipeline_manager.cpp
        ${source_DIR}/skyline/gpu/interconnect/kepler_compute/pipeline_state.cpp
        ${source_DIR}/skyline/gpu/interconnect/kepler_compute/kepler_compute.cpp
        ${source_DIR}/skyline/gpu/interconnect/kepler_compute/constant_buffers.cpp
        ${source_DIR}/skyline/gpu/interconnect/command_executor.cpp
        ${source_DIR}/skyline/gpu/interconnect/command_nodes.cpp
        ${source_DIR}/skyline/gpu/interconnect/conversion/quads.cpp
        ${source_DIR}/skyline/gpu/interconnect/common/common.cpp
        ${source_DIR}/skyline/gpu/interconnect/common/samplers.cpp
        ${source_DIR}/skyline/gpu/interconnect/common/textures.cpp
        ${source_DIR}/skyline/gpu/interconnect/common/shader_cache.cpp
        ${source_DIR}/skyline/gpu/interconnect/common/pipeline_state_bundle.cpp
        ${source_DIR}/skyline/gpu/interconnect/common/file_pipeline_state_accessor.cpp
        ${source_DIR}/skyline/gpu/shaders/helper_shaders.cpp
        ${source_DIR}/skyline/soc/smmu.cpp
        ${source_DIR}/skyline/soc/host1x/syncpoint.cpp
        ${source_DIR}/skyline/soc/host1x/command_fifo.cpp
        ${source_DIR}/skyline/soc/host1x/classes/host1x.cpp
        ${source_DIR}/skyline/soc/host1x/classes/vic.cpp
        ${source_DIR}/skyline/soc/host1x/classes/nvdec.cpp
        ${source_DIR}/skyline/soc/gm20b/channel.cpp
        ${source_DIR}/skyline/soc/gm20b/gpfifo.cpp
        ${source_DIR}/skyline/soc/gm20b/gmmu.cpp
        ${source_DIR}/skyline/soc/gm20b/macro/macro_state.cpp
        ${source_DIR}/skyline/soc/gm20b/macro/macro_interpreter.cpp
        ${source_DIR}/skyline/soc/gm20b/engines/engine.cpp
        ${source_DIR}/skyline/soc/gm20b/engines/gpfifo.cpp
        ${source_DIR}/skyline/soc/gm20b/engines/maxwell_3d.cpp
        ${source_DIR}/skyline/soc/gm20b/engines/inline2memory.cpp
        ${source_DIR}/skyline/soc/gm20b/engines/kepler_compute.cpp
        ${source_DIR}/skyline/soc/gm20b/engines/maxwell_dma.cpp
        ${source_DIR}/skyline/soc/gm20b/engines/maxwell/initialization.cpp
        ${source_DIR}/skyline/soc/gm20b/engines/fermi_2d.cpp
        ${source_DIR}/skyline/input.cpp
        ${source_DIR}/skyline/input/npad.cpp
        ${source_DIR}/skyline/input/npad_device.cpp
        ${source_DIR}/skyline/input/touch.cpp
        ${source_DIR}/skyline/crypto/aes_cipher.cpp
        ${source_DIR}/skyline/crypto/key_store.cpp
        ${source_DIR}/skyline/loader/loader.cpp
        ${source_DIR}/skyline/loader/nro.cpp
        ${source_DIR}/skyline/loader/nso.cpp
        ${source_DIR}/skyline/loader/nca.cpp
        ${source_DIR}/skyline/loader/xci.cpp
        ${source_DIR}/skyline/loader/nsp.cpp
        ${source_DIR}/skyline/hle/symbol_hooks.cpp
        ${source_DIR}/skyline/vfs/partition_filesystem.cpp
        ${source_DIR}/skyline/vfs/ctr_encrypted_backing.cpp
        ${source_DIR}/skyline/vfs/rom_filesystem.cpp
        ${source_DIR}/skyline/vfs/os_filesystem.cpp
        ${source_DIR}/skyline/vfs/os_backing.cpp
        ${source_DIR}/skyline/vfs/android_asset_filesystem.cpp
        ${source_DIR}/skyline/vfs/android_asset_backing.cpp
        ${source_DIR}/skyline/vfs/nacp.cpp
        ${source_DIR}/skyline/vfs/npdm.cpp
        ${source_DIR}/skyline/vfs/nca.cpp
        ${source_DIR}/skyline/vfs/ticket.cpp
        ${source_DIR}/skyline/services/serviceman.cpp
        ${source_DIR}/skyline/services/base_service.cpp
        ${source_DIR}/skyline/services/sm/IUserInterface.cpp
        ${source_DIR}/skyline/services/fatalsrv/IService.cpp
        ${source_DIR}/skyline/services/audio/IAudioInManager.cpp
        ${source_DIR}/skyline/services/audio/IAudioOutManager.cpp
        ${source_DIR}/skyline/services/audio/IAudioOut.cpp
        ${source_DIR}/skyline/services/audio/IAudioDevice.cpp
        ${source_DIR}/skyline/services/audio/IAudioRendererManager.cpp
        ${source_DIR}/skyline/services/audio/IAudioRenderer.cpp
        ${source_DIR}/skyline/services/settings/ISettingsServer.cpp
        ${source_DIR}/skyline/services/settings/ISystemSettingsServer.cpp
        ${source_DIR}/skyline/services/apm/IManager.cpp
        ${source_DIR}/skyline/services/apm/ISession.cpp
        ${source_DIR}/skyline/services/am/IAllSystemAppletProxiesService.cpp
        ${source_DIR}/skyline/services/am/IApplicationProxyService.cpp
        ${source_DIR}/skyline/services/am/proxy/base_proxy.cpp
        ${source_DIR}/skyline/services/am/proxy/IApplicationProxy.cpp
        ${source_DIR}/skyline/services/am/proxy/ILibraryAppletProxy.cpp
        ${source_DIR}/skyline/services/am/proxy/IOverlayAppletProxy.cpp
        ${source_DIR}/skyline/services/am/proxy/ISystemAppletProxy.cpp
        ${source_DIR}/skyline/services/am/controller/IAppletCommonFunctions.cpp
        ${source_DIR}/skyline/services/am/controller/IApplicationFunctions.cpp
        ${source_DIR}/skyline/services/am/controller/IAudioController.cpp
        ${source_DIR}/skyline/services/am/controller/ICommonStateGetter.cpp
        ${source_DIR}/skyline/services/am/controller/IDebugFunctions.cpp
        ${source_DIR}/skyline/services/am/controller/IDisplayController.cpp
        ${source_DIR}/skyline/services/am/controller/ILibraryAppletCreator.cpp
        ${source_DIR}/skyline/services/am/controller/ISelfController.cpp
        ${source_DIR}/skyline/services/am/controller/IWindowController.cpp
        ${source_DIR}/skyline/services/am/storage/IStorage.cpp
        ${source_DIR}/skyline/services/am/storage/VectorIStorage.cpp
        ${source_DIR}/skyline/services/am/storage/TransferMemoryIStorage.cpp
        ${source_DIR}/skyline/services/am/storage/IStorageAccessor.cpp
        ${source_DIR}/skyline/services/am/applet/ILibraryAppletAccessor.cpp
        ${source_DIR}/skyline/services/am/applet/IApplet.cpp
        ${source_DIR}/skyline/services/bcat/IBcatService.cpp
        ${source_DIR}/skyline/services/bcat/IDeliveryCacheStorageService.cpp
        ${source_DIR}/skyline/services/bcat/IDeliveryCacheFileService.cpp
        ${source_DIR}/skyline/services/bcat/IDeliveryCacheDirectoryService.cpp
        ${source_DIR}/skyline/services/bcat/IServiceCreator.cpp
        ${source_DIR}/skyline/services/bt/IBluetoothUser.cpp
        ${source_DIR}/skyline/services/btm/IBtmUser.cpp
        ${source_DIR}/skyline/services/btm/IBtmUserCore.cpp
        ${source_DIR}/skyline/services/capsrv/IAlbumAccessorService.cpp
        ${source_DIR}/skyline/services/capsrv/ICaptureControllerService.cpp
        ${source_DIR}/skyline/services/capsrv/IAlbumApplicationService.cpp
        ${source_DIR}/skyline/services/capsrv/IScreenShotApplicationService.cpp
        ${source_DIR}/skyline/services/ro/IRoInterface.cpp
        ${source_DIR}/skyline/applet/applet_creator.cpp
        ${source_DIR}/skyline/applet/controller_applet.cpp
        ${source_DIR}/skyline/applet/error_applet.cpp
        ${source_DIR}/skyline/applet/player_select_applet.cpp
        ${source_DIR}/skyline/applet/web_applet.cpp
        ${source_DIR}/skyline/applet/swkbd/software_keyboard_applet.cpp
        ${source_DIR}/skyline/applet/swkbd/software_keyboard_config.cpp
        ${source_DIR}/skyline/services/codec/IHardwareOpusDecoder.cpp
        ${source_DIR}/skyline/services/codec/IHardwareOpusDecoderManager.cpp
        ${source_DIR}/skyline/services/hid/IHidServer.cpp
        ${source_DIR}/skyline/services/hid/IAppletResource.cpp
        ${source_DIR}/skyline/services/hid/IActiveVibrationDeviceList.cpp
        ${source_DIR}/skyline/services/irs/IIrSensorServer.cpp
        ${source_DIR}/skyline/services/timesrv/common.cpp
        ${source_DIR}/skyline/services/timesrv/core.cpp
        ${source_DIR}/skyline/services/timesrv/time_shared_memory.cpp
        ${source_DIR}/skyline/services/timesrv/timezone_manager.cpp
        ${source_DIR}/skyline/services/timesrv/time_manager_server.cpp
        ${source_DIR}/skyline/services/timesrv/IStaticService.cpp
        ${source_DIR}/skyline/services/timesrv/ISystemClock.cpp
        ${source_DIR}/skyline/services/timesrv/ISteadyClock.cpp
        ${source_DIR}/skyline/services/timesrv/ITimeZoneService.cpp
        ${source_DIR}/skyline/services/glue/IStaticService.cpp
        ${source_DIR}/skyline/services/glue/ITimeZoneService.cpp
        ${source_DIR}/skyline/services/glue/IWriterForSystem.cpp
        ${source_DIR}/skyline/services/glue/INotificationServicesForApplication.cpp
        ${source_DIR}/skyline/services/fssrv/IFileSystemProxy.cpp
        ${source_DIR}/skyline/services/fssrv/IFileSystem.cpp
        ${source_DIR}/skyline/services/fssrv/IFile.cpp
        ${source_DIR}/skyline/services/fssrv/IStorage.cpp
        ${source_DIR}/skyline/services/fssrv/IDirectory.cpp
        ${source_DIR}/skyline/services/fssrv/IMultiCommitManager.cpp
        ${source_DIR}/skyline/services/fssrv/ISaveDataInfoReader.cpp
        ${source_DIR}/skyline/services/nvdrv/INvDrvServices.cpp
        ${source_DIR}/skyline/services/nvdrv/driver.cpp
        ${source_DIR}/skyline/services/nvdrv/core/nvmap.cpp
        ${source_DIR}/skyline/services/nvdrv/core/syncpoint_manager.cpp
        ${source_DIR}/skyline/services/nvdrv/devices/nvdevice.cpp
        ${source_DIR}/skyline/services/nvdrv/devices/nvmap.cpp
        ${source_DIR}/skyline/services/nvdrv/devices/nvhost/as_gpu.cpp
        ${source_DIR}/skyline/services/nvdrv/devices/nvhost/ctrl.cpp
        ${source_DIR}/skyline/services/nvdrv/devices/nvhost/ctrl_gpu.cpp
        ${source_DIR}/skyline/services/nvdrv/devices/nvhost/gpu_channel.cpp
        ${source_DIR}/skyline/services/nvdrv/devices/nvhost/host1x_channel.cpp
        ${source_DIR}/skyline/services/hosbinder/parcel.cpp
        ${source_DIR}/skyline/services/hosbinder/IHOSBinderDriver.cpp
        ${source_DIR}/skyline/services/hosbinder/GraphicBufferProducer.cpp
        ${source_DIR}/skyline/services/visrv/IDisplayService.cpp
        ${source_DIR}/skyline/services/visrv/IApplicationDisplayService.cpp
        ${source_DIR}/skyline/services/visrv/IManagerDisplayService.cpp
        ${source_DIR}/skyline/services/visrv/IRootService.cpp
        ${source_DIR}/skyline/services/visrv/ISystemDisplayService.cpp
        ${source_DIR}/skyline/services/pl/IPlatformServiceManager.cpp
        ${source_DIR}/skyline/services/aocsrv/IAddOnContentManager.cpp
        ${source_DIR}/skyline/services/aocsrv/IPurchaseEventManager.cpp
        ${source_DIR}/skyline/services/pctl/IParentalControlServiceFactory.cpp
        ${source_DIR}/skyline/services/pctl/IParentalControlService.cpp
        ${source_DIR}/skyline/services/lm/ILogService.cpp
        ${source_DIR}/skyline/services/lm/ILogger.cpp
        ${source_DIR}/skyline/services/ldn/IUserServiceCreator.cpp
        ${source_DIR}/skyline/services/ldn/IUserLocalCommunicationService.cpp
        ${source_DIR}/skyline/services/account/IAccountServiceForApplication.cpp
        ${source_DIR}/skyline/services/account/IManagerForApplication.cpp
        ${source_DIR}/skyline/services/account/IProfile.cpp
        ${source_DIR}/skyline/services/account/IAsyncContext.cpp
        ${source_DIR}/skyline/services/account/IAuthorizationRequest.cpp
        ${source_DIR}/skyline/services/friends/IServiceCreator.cpp
        ${source_DIR}/skyline/services/friends/IFriendService.cpp
        ${source_DIR}/skyline/services/friends/INotificationService.cpp
        ${source_DIR}/skyline/services/nfp/IUserManager.cpp
        ${source_DIR}/skyline/services/nfp/IUser.cpp
        ${source_DIR}/skyline/services/nifm/IStaticService.cpp
        ${source_DIR}/skyline/services/nifm/IGeneralService.cpp
        ${source_DIR}/skyline/services/nifm/IScanRequest.cpp
        ${source_DIR}/skyline/services/nifm/IRequest.cpp
        ${source_DIR}/skyline/services/nim/IShopServiceAccessor.cpp
        ${source_DIR}/skyline/services/nim/IShopServiceAccessServer.cpp
        ${source_DIR}/skyline/services/nim/IShopServiceAccessServerInterface.cpp
        ${source_DIR}/skyline/services/nim/IShopServiceAsync.cpp
        ${source_DIR}/skyline/services/socket/bsd/IClient.cpp
        ${source_DIR}/skyline/services/socket/nsd/IManager.cpp
        ${source_DIR}/skyline/services/socket/sfdnsres/IResolver.cpp
        ${source_DIR}/skyline/services/spl/IRandomInterface.cpp
        ${source_DIR}/skyline/services/ssl/ISslService.cpp
        ${source_DIR}/skyline/services/ssl/ISslContext.cpp
        ${source_DIR}/skyline/services/prepo/IPrepoService.cpp
        ${source_DIR}/skyline/services/mmnv/IRequest.cpp
        ${source_DIR}/skyline/services/mii/IStaticService.cpp
        ${source_DIR}/skyline/services/mii/IDatabaseService.cpp
        ${source_DIR}/skyline/services/olsc/IOlscServiceForApplication.cpp
<<<<<<< HEAD
        ${source_DIR}/skyline/services/ntc/IEnsureNetworkClockAvailabilityService.cpp
=======
        ${source_DIR}/skyline/services/clkrst/IClkrstManager.cpp
        ${source_DIR}/skyline/services/clkrst/IClkrstSession.cpp
        ${source_DIR}/skyline/services/psm/IPsmServer.cpp
>>>>>>> 3a3d0922
        )
target_include_directories(skyline PRIVATE ${source_DIR}/skyline)
# target_precompile_headers(skyline PRIVATE ${source_DIR}/skyline/common.h) # PCH will currently break Intellisense
target_compile_options(skyline PRIVATE -Wall -Wno-unknown-attributes -Wno-c++20-extensions -Wno-c++17-extensions -Wno-c99-designator -Wno-reorder -Wno-missing-braces -Wno-unused-variable -Wno-unused-private-field -Wno-dangling-else -Wconversion -fsigned-bitfields)

target_link_libraries(skyline PRIVATE shader_recompiler audio_core)
target_link_libraries_system(skyline android perfetto fmt lz4_static tzcode vkma mbedcrypto opus Boost::intrusive Boost::container Boost::preprocessor range-v3 adrenotools tsl::robin_map)<|MERGE_RESOLUTION|>--- conflicted
+++ resolved
@@ -404,13 +404,10 @@
         ${source_DIR}/skyline/services/mii/IStaticService.cpp
         ${source_DIR}/skyline/services/mii/IDatabaseService.cpp
         ${source_DIR}/skyline/services/olsc/IOlscServiceForApplication.cpp
-<<<<<<< HEAD
         ${source_DIR}/skyline/services/ntc/IEnsureNetworkClockAvailabilityService.cpp
-=======
         ${source_DIR}/skyline/services/clkrst/IClkrstManager.cpp
         ${source_DIR}/skyline/services/clkrst/IClkrstSession.cpp
         ${source_DIR}/skyline/services/psm/IPsmServer.cpp
->>>>>>> 3a3d0922
         )
 target_include_directories(skyline PRIVATE ${source_DIR}/skyline)
 # target_precompile_headers(skyline PRIVATE ${source_DIR}/skyline/common.h) # PCH will currently break Intellisense
